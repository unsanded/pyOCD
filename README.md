--- conflicted
+++ resolved
@@ -1,21 +1,14 @@
 pyOCD
 =====
 
-<<<<<<< HEAD
-[\[pyocd.io\]](https://pyocd.io/) [\[Docs\]](https://pyocd.io/docs) [\[Slack\]](https://join.slack.com/t/pyocd/shared_invite/zt-wmy3zvg5-nRLj1GBWYh708TVfIx9Llg) [\[Mailing list\]](https://groups.google.com/g/pyocd)
-=======
 [\[pyocd.io\]](https://pyocd.io/) [\[Docs\]](https://pyocd.io/docs) [\[Slack\]](https://join.slack.com/t/pyocd/shared_invite/zt-wmy3zvg5-nRLj1GBWYh708TVfIx9Llg) [\[Mailing list\]](https://groups.google.com/g/pyocd) [\[CI results\]](https://dev.azure.com/pyocd/pyocd/_build?definitionId=1&_a=summary)
->>>>>>> bade0ae0
 
 <table><tr><td>
 
 ### News
 
-<<<<<<< HEAD
-=======
 - A new CI pipeline for functional tests is now running on a new test farm. Full results are [publicly
     accessible](https://dev.azure.com/pyocd/pyocd/_build?definitionId=1&_a=summary) on Azure Pipelines.
->>>>>>> bade0ae0
 - pyOCD has several new community resources: the [pyocd.io](https://pyocd.io/) website,
     a [Slack workspace](https://join.slack.com/t/pyocd/shared_invite/zt-zqjv6zr5-ZfGAXl_mFCGGmFlB_8riHA),
     and a [mailing list](https://groups.google.com/g/pyocd) for announcements.
@@ -150,25 +143,6 @@
 4. Run the command in a [virtualenv](https://virtualenv.pypa.io/en/latest/)
    local to a specific project working set.
 
-<<<<<<< HEAD
-### libusb installation
-
-[pyusb](https://github.com/pyusb/pyusb) and its backend library [libusb](https://libusb.info/) are
-dependencies on all supported operating systems. pyusb is a regular Python package and will be
-installed along with pyOCD. However, libusb is a binary shared library that does not get installed
-automatically via pip dependency management.
-
-How to install libusb depends on your OS:
-
-- macOS: use Homebrew: `brew install libusb`
-- Linux and BSD: should already be installed.
-- Windows: download libusb from [libusb.info](https://libusb.info/) and place the .dll file in your Python
-  installation folder next to python.exe. Make sure to use the same 32- or 64-bit architecture as
-  your Python installation. The latest release is [available on GitHub](https://github.com/libusb/libusb/releases);
-  download the .7z archive under Assets. Use the library from the VS2019 folder in the archive.
-
-=======
->>>>>>> bade0ae0
 ### udev rules on Linux
 
 On Linux, particularly Ubuntu 16.04+, you must configure udev rules to allow pyOCD to access debug
@@ -189,7 +163,6 @@
 
 Using GDB
 ---------
-<<<<<<< HEAD
 
 See the [GDB setup](https://pyocd.io/docs/gdb_setup) documentation for a guide for setting up
 and using pyocd with gdb and IDEs.
@@ -207,25 +180,6 @@
 [Wiki](https://github.com/pyocd/pyOCD/wiki) \
 [Mailing list](https://groups.google.com/g/pyocd) for announcements
 
-=======
-
-See the [GDB setup](https://pyocd.io/docs/gdb_setup) documentation for a guide for setting up
-and using pyocd with gdb and IDEs.
-
-
-Community resources
--------------------
-
-Join the pyOCD community!
-
-[pyocd.io website](https://pyocd.io) \
-[Documentation](https://pyocd.io/docs) \
-[Issues](https://github.com/pyocd/pyOCD/issues) \
-[Discussions](https://github.com/pyocd/pyOCD/discussions) \
-[Wiki](https://github.com/pyocd/pyOCD/wiki) \
-[Mailing list](https://groups.google.com/g/pyocd) for announcements
-
->>>>>>> bade0ae0
 In order to foster a healthy and safe environment, we expect contributors and all members of the community to
 follow our [Code of Conduct](https://github.com/pyocd/pyOCD/tree/main/CODE_OF_CONDUCT.md).
 
