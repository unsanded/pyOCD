--- conflicted
+++ resolved
@@ -181,11 +181,7 @@
                 except ValueError:
                     LOG.warning("invalid value for option '%s'", name)
                     continue
-<<<<<<< HEAD
-            
-=======
-
->>>>>>> bade0ae0
+
             options[name] = value
     return options
 
